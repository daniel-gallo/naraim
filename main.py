--- conflicted
+++ resolved
@@ -3,12 +3,7 @@
 from glob import glob
 
 import jax.numpy as jnp
-<<<<<<< HEAD
 import tensorflow as tf
-=======
-import numpy as np
-import torch
->>>>>>> 456de88a
 
 from dataset import load_dataset
 from trainer import Trainer
@@ -33,8 +28,8 @@
     num_channels: int,
     dataset_name: str,
 ):
-    image_dir = "./tfrecords"
-    train_files = glob(os.path.join(image_dir, "*.tfrec"))
+    image_dir = "/scratch-shared/fomo_imagenet/tfrecords_imagenet_"
+    train_files = glob(os.path.join(image_dir + "train", "*.tfrec"))
     val_files = glob(os.path.join(image_dir + "val", "*.tfrec"))
     train_dataset = load_dataset(train_files, patch_size)
     val_dataset = load_dataset(val_files, patch_size)
@@ -253,9 +248,6 @@
 
     args = parser.parse_args()
 
-    torch.manual_seed(args.seed)
-    np.random.seed(args.seed)
-
     if args.model_type == "autoregressor":
         train_autoregressor(
             batch_size=args.batch_size,
