--- conflicted
+++ resolved
@@ -144,13 +144,8 @@
         self.logger.flush()
         self.logger.close()
 
-<<<<<<< HEAD
     def train_epoch(self, train_loader):
         # Train model for one epoch, and print avg loss
-=======
-    def train_epoch(self, train_loader, epoch):
-        # Train model for one epoch, and print avg loss and accuracy
->>>>>>> 263c9ba7
         metrics = defaultdict(list)
         for idx, batch in enumerate(tqdm(train_loader, desc="Training", leave=False)):
             self.state, self.rng, loss = self.train_step(self.state, self.rng, batch)
