import os
from collections import defaultdict
from pathlib import Path

import jax
import jax.numpy as jnp
import numpy as np
import optax
import orbax.checkpoint as ocp
from flax.training import train_state
from jax import random
from torch.utils.tensorboard import SummaryWriter
from tqdm import tqdm

from model import ClassificationModel, PretrainingModel

# TODO: Adding lr scheduler / weight decay?
<<<<<<< HEAD
# TODO: Train/val/test split. Currently, there're only train and validation dataloaders
=======
>>>>>>> dc9fe70f


class Trainer:
    def __init__(
        self,
        model_type,
        dummy_batch,
        lr,
        seed,
        log_every_n_steps,
<<<<<<< HEAD
=======
        eval_every_n_steps,
>>>>>>> dc9fe70f
        log_dir,
        norm_pix_loss,
        decay_steps,
        model_hparams,
    ):
        super().__init__()
        self.model_type = model_type
        self.lr = lr
        self.seed = seed
        self.rng = jax.random.PRNGKey(self.seed)
        self.norm_pix_loss = norm_pix_loss
        self.log_every_n_steps = log_every_n_steps
        self.eval_every_n_steps = eval_every_n_steps
        self.decay_steps = decay_steps

<<<<<<< HEAD
        self.log_dir = os.path.join(str(Path.cwd()), f"{log_dir}/{model_type}/")
=======
        self.log_dir = str((Path(log_dir) / model_type).absolute())
>>>>>>> dc9fe70f

        # Get empty model based on model_type
        self.model = (
            PretrainingModel(**model_hparams)
            if model_type == "autoregressor"
            else ClassificationModel(**model_hparams)
        )

        # Checkpointing
        ## Create a logging directory if it has not been created yet
        if not os.path.exists(self.log_dir):
            os.makedirs(self.log_dir)

        ## Set up the checkpointer
        ## TODO: Change the enable_async_checkpointing = True when working on multiple GPUs
        options = ocp.CheckpointManagerOptions(
            create=True,
            max_to_keep=2,
            step_prefix="state",
            enable_async_checkpointing=False,
        )
        ## TODO: This will delete the previous log directory (erase_and_create_empty)
        ## Should we move them automatically to another directory before a new run?
        self.checkpoint_manager = ocp.CheckpointManager(
            ocp.test_utils.erase_and_create_empty(self.log_dir),
            options=options,
        )

        # Initialize model and logger
        self.init_model(dummy_batch, model_type)
        self.init_logger()

        # Jitting train and eval steps
        self.train_step = jax.jit(self.train_step)
        self.eval_step = jax.jit(self.eval_step)

        # Loss function
        self.get_loss = (
            self.loss_autoregressor
            if model_type == "autoregressor"
            else self.loss_classifier
        )

        # Metrics keys (for logging)
        self.metrics_keys = (
            ["mse"] if self.model_type == "autoregressor" else ["loss", "acc"]
        )

    def init_logger(self):
        self.logger = SummaryWriter(log_dir=self.log_dir)

    def init_model(self, exmp_batch, model_type):
        self.rng, init_rng, dropout_init_rng = random.split(self.rng, 3)

        image, image_coords, label, attention_matrix, loss_mask = exmp_batch

        self.init_params = self.model.init(
            {"params": init_rng, "dropout": dropout_init_rng},
            image,
            image_coords,
            training=True,
        )["params"]
        self.state = None

    def init_optimizer(self):
        self.lr_schedule = optax.cosine_decay_schedule(
            init_value=self.lr, decay_steps=self.decay_steps
        )

        optimizer = optax.chain(
            optax.clip_by_global_norm(1.0),  # Clip gradients at norm 1
            optax.adamw(self.lr_schedule),
        )
        # Initialize training state
        self.state = train_state.TrainState.create(
            apply_fn=self.model.apply,
            params=self.init_params if self.state is None else self.state.params,
            tx=optimizer,
        )

    def loss_classifier(self, params, rng, batch, train):
        image, image_coords, labels, attention_matrix, loss_mask = batch
        rng, dropout_apply_rng = random.split(rng)
        logits = self.model.apply(
            {"params": params},
            image,
            image_coords,
            training=train,
            rngs={"dropout": dropout_apply_rng},
        )

        loss = optax.softmax_cross_entropy_with_integer_labels(logits, labels).mean()
        acc = (logits.argmax(axis=-1) == labels).mean()

        return loss, (rng, acc)

    def loss_autoregressor(self, params, rng, batch, train):
        image, image_coords, labels, attention_matrix, loss_mask = batch

        # Normalize the target
        if self.norm_pix_loss:
            mean = jnp.mean(image, axis=(-2, -1), keepdims=True)  # shape [bs, 1, 1]
            var = jnp.var(image, axis=(-2, -1), keepdims=True)  # shape [bs, 1, 1]
            targets = (image - mean) / (var + 1.0e-6) ** 0.5

        # Apply rng only for training
        if train:
            rng, dropout_apply_rng = random.split(rng)
            rngs = {"dropout": dropout_apply_rng}
        else:
            rngs = None

        preds = self.model.apply(
            {"params": params},
            image,
            patch_indices=image_coords,
            training=train,
            mask=attention_matrix,
            rngs=rngs,
        )

        # TODO: Integrate positional embeddings
        # Pixel-wise MSE
        loss = (
            preds - targets
        ) ** 2  # shape = [bs, max_num_paches - 1, patch_size ** 2 * num_channels]

        # Apply mask on the loss so that gradients are computed
        # for the patches that are between the prefixed and padding patches
        loss = loss * loss_mask[:, :, None]
        loss = jnp.mean(loss)

        return loss, rng

    def train_step(self, state, rng, batch):
        def loss_fn(params):
            return self.get_loss(params, rng, batch, train=True)

        # Get output of loss function and gradients of the loss
        ## For autoregressor: output = (loss, rng)
        ## For classification: output = (loss, (rng, acc))
        output, grads = jax.value_and_grad(loss_fn, has_aux=True)(state.params)
        # Update parameters and batch statistics
        state = state.apply_gradients(grads=grads)

        # Flatten the tuple
        if self.model_type == "classifier":
            output = [output]  # [(loss, (rng, acc))]
            output = [
                (loss, *aux_output) for loss, aux_output in output
            ]  # [(loss, rng, acc)]
            output = output[0]  # (loss, rng, acc)

        return state, output

    def eval_step(self, state, batch):
        # Return the mse for a single batch
        ## For autoregressor: output = (mse/loss, rng)
        ## For classification: output = (loss, rng, acc)
        output = self.get_loss(state.params, self.rng, batch, train=False)

        metric = output[0] if self.model_type == "autoregressor" else output[1][-1]

        return metric

    def train_model(self, train_loader, val_loader, max_num_iterations):
        # Train model for defined number of epochs
        self.init_optimizer()
        # Track best eval metric
        best_eval = float("-inf") if self.model_type == "autoregressor" else 0.0
        hparams_dict = {"learning_rate": self.lr_schedule(0), "seed": self.seed}

        metric_to_eval = "mse" if "mse" in self.metrics_keys else "acc"
        best_metrics = {
            f"Best_{metric_to_eval}/train": None,
            f"Best_{metric_to_eval}/val": None,
        }

        step = 0

        train_metrics = defaultdict(list)

        for idx, batch in enumerate(tqdm(train_loader, desc="Training", leave=False)):
            # Finish training after the max_num_iterations steps
            if idx >= max_num_iterations:
                break

            # aux_output:
            # - (loss, rng) for autoregressor
            # - (loss, rng, acc) for classification
            self.state, aux_output = self.train_step(self.state, self.rng, batch)
            self.rng = aux_output[1]  # rng
            for i, key in enumerate(self.metrics_keys):
                train_metrics[key].append(aux_output[2 * i])

            # Logging
            step += 1
            if idx > 1 and idx % self.log_every_n_steps == 0:
                for key in self.metrics_keys:
                    self.logger.add_scalar(
                        f"{key}/train",
                        np.array(jax.device_get(train_metrics)[key]).mean(),
                        step,
                    )

            # Do evaluation once eval_steps
            if idx > 1 and idx % self.eval_every_n_steps == 0:
                train_metrics = jax.device_get(train_metrics)
                train_metrics = {
                    key: np.array(metric).mean()
                    for key, metric in train_metrics.items()
                }

                eval_metric = self.eval_model(val_loader)

                # TODO: Make this nicer
                if metric_to_eval == "mse":
                    eval_metric = -eval_metric

                if eval_metric >= best_eval:
                    best_eval = eval_metric
                    self.save_model(step=idx)
                    best_metrics[f"Best_{metric_to_eval}/train"] = train_metrics[
                        metric_to_eval
                    ]

                    best_metrics[f"Best_{metric_to_eval}/val"] = (
                        -eval_metric if metric_to_eval == "mse" else eval_metric
                    )

                # TODO: Now there is duplicate code
                if metric_to_eval == "mse":
                    eval_metric = -eval_metric

                # Log the metric
                self.logger.add_scalar(f"{metric_to_eval}/val", eval_metric, idx)
                self.logger.add_hyparams(hparams_dict, best_metrics)

                # Reset train_metrics dictionary????
                # train_metrics = defaultdict(list)

        # self.logger.add_hparams(hparams_dict, best_metrics)
        self.logger.flush()
        self.logger.close()

        # for epoch_idx in tqdm(range(1, num_iterations + 1)):
        #     train_metrics = self.train_epoch(train_loader, epoch_idx)
        #     eval_metric = self.eval_model(val_loader)

        #     # TODO: Make this nicer
        #     if metric_to_eval == "mse":
        #         eval_metric = -eval_metric

        #     if eval_metric >= best_eval:
        #         best_eval = eval_metric
        #         self.save_model(step=epoch_idx)
        #         best_metrics[f"Best_{metric_to_eval}/train"] = train_metrics[
        #             metric_to_eval
        #         ]

        #         best_metrics[f"Best_{metric_to_eval}/val"] = (
        #             -eval_metric if metric_to_eval == "mse" else eval_metric
        #         )

        #     # TODO: Now there is duplicate code
        #     if metric_to_eval == "mse":
        #         eval_metric = -eval_metric

        #     # Log the metric
        #     self.logger.add_scalar(f"{metric_to_eval}/val", eval_metric, epoch_idx)

        # self.logger.add_hparams(hparams_dict, best_metrics)
        # self.logger.flush()
        # self.logger.close()

    def eval_model(self, data_loader):
        # Test model on all images of a data loader and return avg mse or acc
        total_val, count = 0.0, 0

        for batch in data_loader:
            val = self.eval_step(self.state, batch)
            total_val += val * batch[0].shape[0]
            count += batch[0].shape[0]

        res = (total_val / count).item()

        return res

    def save_model(self, step):
        # Save current model at certain training iteration
        self.checkpoint_manager.save(
            step,
            self.state.params,
            args=ocp.args.StandardSave(self.state.params),
            force=True,
        )

    def load_model(self, step):
        # Load model from a certain training iteration
        params = self.checkpoint_manager.restore(step, items=None)
        self.state = train_state.TrainState.create(
            apply_fn=self.model.apply,
            params=params,
            tx=self.state.tx
            if self.state
            else optax.adamw(self.lr),  # Default optimizer
        )<|MERGE_RESOLUTION|>--- conflicted
+++ resolved
@@ -15,10 +15,6 @@
 from model import ClassificationModel, PretrainingModel
 
 # TODO: Adding lr scheduler / weight decay?
-<<<<<<< HEAD
-# TODO: Train/val/test split. Currently, there're only train and validation dataloaders
-=======
->>>>>>> dc9fe70f
 
 
 class Trainer:
@@ -29,10 +25,7 @@
         lr,
         seed,
         log_every_n_steps,
-<<<<<<< HEAD
-=======
         eval_every_n_steps,
->>>>>>> dc9fe70f
         log_dir,
         norm_pix_loss,
         decay_steps,
@@ -48,11 +41,7 @@
         self.eval_every_n_steps = eval_every_n_steps
         self.decay_steps = decay_steps
 
-<<<<<<< HEAD
-        self.log_dir = os.path.join(str(Path.cwd()), f"{log_dir}/{model_type}/")
-=======
         self.log_dir = str((Path(log_dir) / model_type).absolute())
->>>>>>> dc9fe70f
 
         # Get empty model based on model_type
         self.model = (
